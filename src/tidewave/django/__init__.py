"""
Django-specific middleware for Tidewave MCP integration
"""

import io
import logging
from typing import Any, Callable

from django.conf import settings
from django.http import HttpResponse
from django.utils.log import CallbackFilter

import tidewave.django.tools as django_tools
import tidewave.tools as tidewave_tools
from tidewave.mcp_handler import MCPHandler
from tidewave.middleware import Middleware as BaseMiddleware, modify_csp
from tidewave.tools.get_logs import file_handler


class Middleware:
    """Django middleware for Tidewave MCP integration

    This middleware integrates Tidewave MCP functionality into Django applications.
    It automatically configures security settings based on Django's ALLOWED_HOSTS and
    DEBUG settings.

    Usage:
        # After MIDDLEWARE= and INSTALLED_APPS= definition
        if DEBUG:
            INSTALLED_APPS.insert(0, "tidewave.django.apps.TidewaveConfig")
            MIDDLEWARE.insert(0, 'tidewave.django.Middleware')

    Configuration:
        - ALLOWED_HOSTS: Used as allowed origins
        - TIDEWAVE['allow_remote_access']: Whether to allow remote connections (default False)
        - TIDEWAVE['team']: Enable Tidewave for teams

<<<<<<< HEAD
    Optional configuration:
        If you are using Jinja2 with Django, you need to explicitly add

        JINJA2_ENVIRONMENT_OPTIONS = {
            "extensions": [
                "tidewave.jinja2.Extension"
            ],
        }

=======
>>>>>>> e6c3b100
    """

    def __init__(self, get_response: Callable):
        """Initialize Django middleware"""
        super().__init__()

        self.get_response = get_response

        self._setup_logging()

        # Create MCP handler with tools
        self.mcp_handler = MCPHandler(
            [
                django_tools.get_models,
                tidewave_tools.get_docs,
                tidewave_tools.get_logs,
                tidewave_tools.get_source_location,
                tidewave_tools.project_eval,
            ]
        )

        # Configure middleware based on Django settings
        self.config = self._build_config()

        self.base_middleware = BaseMiddleware(self._dummy_wsgi_app, self.mcp_handler, self.config)

    def _setup_logging(self):
        django_logger = logging.getLogger("django")
        if file_handler not in django_logger.handlers:
            file_handler.addFilter(
                CallbackFilter(lambda record: record.name != "django.utils.autoreload")
            )
            file_handler.addFilter(
                CallbackFilter(
                    lambda record: not (
                        record.name == "django.server" and "/tidewave" in record.getMessage()
                    )
                )
            )
            django_logger.addHandler(file_handler)
            django_logger.setLevel(logging.DEBUG)
            django_logger.propagate = False

    def _build_config(self) -> dict[str, Any]:
        """Build configuration based on Django settings"""
        allowed_hosts = getattr(settings, "ALLOWED_HOSTS", [])
        debug = getattr(settings, "DEBUG", False)

        # In debug mode with empty ALLOWED_HOSTS, allow local development
        if not allowed_hosts and debug:
            allowed_hosts = [".localhost", "127.0.0.1", "::1"]

        tidewave_settings = getattr(settings, "TIDEWAVE", {})
        allow_remote_access = tidewave_settings.get("allow_remote_access", False)
        client_url = tidewave_settings.get("client_url", "https://tidewave.ai")
        team = tidewave_settings.get("team", {})

        project_name = "django_app"
        try:
            project_name = settings.SETTINGS_MODULE.split(".")[0]
        except AttributeError:
            pass

        config = {
            "framework_type": "django",
            "project_name": project_name,
            "client_url": client_url,
            "allow_remote_access": allow_remote_access,
            "allowed_origins": allowed_hosts,
            "team": team,
        }

        return config

    def _dummy_wsgi_app(self, environ, start_response):
        """Dummy WSGI app for base middleware (should never be called for Tidewave routes)"""
        start_response("404 Not Found", [("Content-Type", "text/plain")])
        return [b"Not Found"]

    def __call__(self, request):
        """
        Modern Django middleware interface.

        This method is called for each request and should return either:
        - None: Continue to the next middleware/view
        - HttpResponse: Short-circuit and return this response
        """
        # Check if this is a Tidewave route
        if request.path.startswith("/tidewave"):
            response = self._handle_tidewave_request(request)
            if response:
                return response

        # Handle Django request normally
        response = self.get_response(request)
        return self._process_response(request, response)

    def _handle_tidewave_request(self, request):
        """Handle Tidewave routes through base middleware"""

        # Convert Django request to WSGI environ
        environ = self._django_request_to_wsgi_environ(request)

        # Capture response from base middleware
        response_data = {"status": None, "headers": [], "body": []}

        def start_response(status, headers, exc_info=None):
            response_data["status"] = status
            response_data["headers"] = headers
            return lambda data: response_data["body"].append(data)

        # Let base middleware handle the request
        result = self.base_middleware(environ, start_response)

        # Convert WSGI response back to Django HttpResponse
        status_code = int(response_data["status"].split()[0])
        headers = dict(response_data["headers"])
        body = b"".join(result)

        response = HttpResponse(
            body,
            status=status_code,
            content_type=headers.get("Content-Type", "text/plain"),
        )

        # Add other headers
        for key, value in headers.items():
            if key.lower() != "content-type":
                response[key] = value

        return response

    def _django_request_to_wsgi_environ(self, request) -> dict[str, Any]:
        """Convert Django request to WSGI environ dict"""
        environ = request.META.copy()
        environ["wsgi.input"] = io.BytesIO(request.body)

        return environ

    def _process_response(self, request, response):
        """
        Modify headers to allow embedding in Tidewave:
        - Remove X-Frame-Options
        - Add unsafe-eval to script-src in CSP if present
        - Remove frame-ancestors from CSP if present

        """

        if "X-Frame-Options" in response:
            del response["X-Frame-Options"]

        csp_header = response.get("Content-Security-Policy")
        if csp_header:
            response["Content-Security-Policy"] = modify_csp(csp_header)

        return response<|MERGE_RESOLUTION|>--- conflicted
+++ resolved
@@ -35,7 +35,6 @@
         - TIDEWAVE['allow_remote_access']: Whether to allow remote connections (default False)
         - TIDEWAVE['team']: Enable Tidewave for teams
 
-<<<<<<< HEAD
     Optional configuration:
         If you are using Jinja2 with Django, you need to explicitly add
 
@@ -45,8 +44,6 @@
             ],
         }
 
-=======
->>>>>>> e6c3b100
     """
 
     def __init__(self, get_response: Callable):
