"""
WSGI Middleware for basic routing and security
"""

import html
import json
import logging
import re
import select
import struct
import subprocess
from collections.abc import Iterator
from http import HTTPStatus
from typing import Any, Callable, Optional
from urllib.parse import urlparse

from . import __version__
from .mcp_handler import MCPHandler


class Middleware:
    """WSGI middleware that handles routing and security for Tidewave endpoints"""

    def __init__(
        self,
        app: Callable,
        mcp_handler: MCPHandler,
        config: Optional[dict[str, Any]] = None,
    ):
        """
        Initialize middleware

        Args:
            app: WSGI application to wrap
            mcp_handler: MCPHandler instance to handle MCP requests
            config: Configuration dict with options:
                - allow_remote_access: bool (default False) - whether to allow
                  remote connections. If False, only local IPs are allowed.
                - allowed_origins: list of allowed origin hosts (default []) following
                  Django's ALLOWED_HOSTS pattern:
                  * Exact matches (case-insensitive): 'example.com', 'www.example.com'
                  * Subdomain wildcards: '.example.com' matches example.com and all
                    subdomains
                  * Wildcard: '*' matches any host (use with caution)
                  * Empty list defaults to local development hosts:
                    ['.localhost', '127.0.0.1', '::1']
                - use_script_name: bool (default False) - whether to read path
                  from SCRIPT_NAME
        """
        self.app = app
        self.config = config or {}
        self.mcp_handler = mcp_handler
        self.logger = logging.getLogger(__name__)

    def __call__(self, environ: dict[str, Any], start_response: Callable):
        """WSGI application entry point"""
        path_info = environ.get("PATH_INFO", "")
        method = environ.get("REQUEST_METHOD", "").upper()

        if self.config.get("use_script_name", False):
            full_path = environ.get("SCRIPT_NAME", "") + path_info
        else:
            full_path = path_info

        # Check if this is a tidewave route
        if full_path.startswith("/tidewave"):
            security_error = self._check_security(environ)
            if security_error:
                self.logger.warning(security_error)
                return self._send_error_response(
                    start_response, HTTPStatus.FORBIDDEN, security_error
                )

        if full_path == "/tidewave":
            return self._handle_home_route(start_response)

        if full_path == "/tidewave/config":
            if method == "GET":
                return self._handle_config_route(start_response)
            else:
                return self._send_error_response(start_response, HTTPStatus.METHOD_NOT_ALLOWED)

        if full_path == "/tidewave/mcp":
            if method == "POST":
                return self.mcp_handler.handle_request(environ, start_response)
            else:
                return self._send_error_response(start_response, HTTPStatus.METHOD_NOT_ALLOWED)

        if full_path == "/tidewave/shell":
            if method == "POST":
                return self._handle_shell_command(environ, start_response)
            else:
                return self._send_error_response(start_response, HTTPStatus.METHOD_NOT_ALLOWED)

<<<<<<< HEAD
        # Call the downstream app and modify headers
        def capture_start_response(status, headers, exc_info=None):
            # Remove X-Frame-Options headers to allow embedding the app in Tidewave
            filtered_headers = [
                (name, value) for name, value in headers if name.lower() not in ("x-frame-options")
            ]
            return start_response(status, filtered_headers, exc_info)

        return self.app(environ, capture_start_response)
=======
        return self.app(environ, start_response)
>>>>>>> e6c3b100

    def _handle_home_route(self, start_response: Callable) -> Iterator[bytes]:
        client_config = self._get_config_data()
        config_json = html.escape(json.dumps(client_config))

        template = f"""
            <!DOCTYPE html>
            <html>
                <head>
                <meta charset="UTF-8" />
                <meta name="viewport" content="width=device-width, initial-scale=1.0" />
                <meta name="tidewave:config" content="{config_json}" />
                <script type="module" src="{self.config.get("client_url")}/tc/tc.js"></script>
                </head>
                <body></body>
            </html>
        """

        response_headers = [
            ("Content-Type", "text/html"),
            ("Content-Length", str(len(template))),
        ]
        start_response(f"{HTTPStatus.OK.value} {HTTPStatus.OK.phrase}", response_headers)
        return [template.encode("utf-8")]

    def _handle_config_route(self, start_response: Callable) -> Iterator[bytes]:
        """Handle GET /tidewave/config route to return JSON configuration"""
        config_data = self._get_config_data()
        config_json = json.dumps(config_data)

        response_headers = [
            ("Content-Type", "application/json"),
            ("Content-Length", str(len(config_json))),
        ]
        start_response(f"{HTTPStatus.OK.value} {HTTPStatus.OK.phrase}", response_headers)
        return [config_json.encode("utf-8")]

    def _get_config_data(self) -> dict[str, Any]:
        """Get configuration data for client"""
        return {
            "project_name": self.config.get("project_name", "unknown"),
            "framework_type": self.config.get("framework_type", "unknown"),
            "team": self.config.get("team", {}),
            "tidewave_version": __version__,
        }

    def _handle_shell_command(
        self, environ: dict[str, Any], start_response: Callable
    ) -> Iterator[bytes]:
        """
        Handle shell command execution for MCP server

        Args:
            environ: WSGI environ dict
            start_response: WSGI start_response callable

        Returns:
            Iterator of binary chunks
        """

        # Read request body
        try:
            content_length = int(environ.get("CONTENT_LENGTH", 0))
        except (ValueError, TypeError):
            content_length = 0

        if content_length == 0:
            return self._send_error_response(
                start_response, HTTPStatus.BAD_REQUEST, "Command body is required"
            )

        # Read and parse body
        try:
            body = environ["wsgi.input"].read(content_length)
            parsed_body = json.loads(body)
            cmd = parsed_body.get("command")

            if not cmd:
                return self._send_error_response(
                    start_response, HTTPStatus.BAD_REQUEST, "Command field is required"
                )

        except json.JSONDecodeError:
            return self._send_error_response(
                start_response, HTTPStatus.BAD_REQUEST, "Invalid JSON in request body"
            )
        except Exception:
            return self._send_error_response(
                start_response, HTTPStatus.BAD_REQUEST, "Error reading request body"
            )

        # Start streaming response
        start_response("200 OK", [("Content-Type", "application/octet-stream")])

        # Execute command and yield binary chunks
        return self._execute_command(cmd)

    def _check_security(self, environ: dict[str, Any]) -> Optional[str]:
        """Check security constraints (IP and origin)"""

        # Check remote IP
        remote_addr = environ.get("REMOTE_ADDR", "")
        if not self._validate_ip(remote_addr):
            self.logger.warning(f"Access denied for IP: {remote_addr}")
            return (
                "For security reasons, Tidewave does not accept remote connections by default.\n\n"
                "If you really want to allow remote connections, "
                "configure Tidewave with the `allow_remote_access: true` option"
            )

        # Check origin header (if present)
        origin = environ.get("HTTP_ORIGIN")
        if origin:
            hostname = urlparse(origin).hostname
            if hostname is None:
                return (
                    "For security reasons, Tidewave only accepts requests from allowed hosts.\n\n"
                    f"The origin header appears to be malformed: {origin}"
                )

            host = hostname.lower()
            if not self._validate_allowed_origin(host):
                return (
                    "For security reasons, Tidewave only accepts requests from allowed hosts.\n\n"
                    f"If you want to allow requests from '{host}', "
                    "you must configure your framework/Tidewave accordingly"
                )

        return None

    def _validate_allowed_origin(self, host: str) -> bool:
        """Validate if origin host is allowed using Django ALLOWED_HOSTS pattern"""
        allowed_origins = self.config.get("allowed_origins", [".localhost", "127.0.0.1", "::1"])

        # Default to local development hosts if empty (like Django's DEBUG mode)
        if not allowed_origins:
            return False

        for allowed in allowed_origins:
            allowed = allowed.lower()  # Case-insensitive matching

            # Wildcard match
            if allowed == "*":
                return True

            # Exact match
            if host == allowed:
                return True

            if allowed.startswith("."):
                domain = allowed[1:]

                if host == domain or host.endswith("." + domain):
                    return True

        return False

    def _validate_ip(self, ip_str: str) -> bool:
        """Check if IP address is allowed based on allow_remote_access setting"""
        allow_remote_access = self.config.get("allow_remote_access", False)

        if allow_remote_access:
            return True

        if re.match(r"^127\.0\.0\.\d{1,3}$", ip_str):
            return True

        if ip_str == "::1":
            return True

        if ip_str == "::ffff:127.0.0.1":
            return True

        return False

    def _send_error_response(
        self,
        start_response: Callable,
        status: HTTPStatus,
        message: Optional[str] = None,
    ):
        """Send HTTP error response using standard status codes"""
        error_message = message or status.phrase
        message_bytes = error_message.encode("utf-8")

        response_headers = [
            ("Content-Type", "text/plain; charset=utf-8"),
            ("Content-Length", str(len(message_bytes))),
        ]

        status_line = f"{status.value} {status.phrase}"
        start_response(status_line, response_headers)
        return [message_bytes]

    def _execute_command(self, cmd) -> Iterator[bytes]:
        """
        Execute command and yield binary chunks

        Args:
            cmd: Command to execute (string or list)

        Yields:
            Binary chunks in format: [type:1byte][length:4bytes][data:variable]
            - Type 0: Command output data
            - Type 1: Status/completion data
        """
        try:
            # Start process
            process = subprocess.Popen(
                cmd,
                stdout=subprocess.PIPE,
                stderr=subprocess.STDOUT,  # Merge stderr into stdout
                stdin=subprocess.PIPE,
                shell=isinstance(cmd, str),
            )

            # Close stdin
            process.stdin.close()

            # Stream output
            while True:
                try:
                    # Non-blocking I/O for Unix-like systems
                    ready, _, _ = select.select([process.stdout], [], [], 0.1)
                    if ready:
                        data = process.stdout.read(4096)
                        if data:
                            # Binary chunk: type (0) + 4-byte length + data
                            chunk = struct.pack("!BL", 0, len(data)) + data
                            yield chunk
                        else:
                            break  # EOF
                    elif process.poll() is not None:
                        # Process finished and no more data
                        break
                except (AttributeError, OSError):
                    # Windows fallback, or when select is not available
                    data = process.stdout.read(4096)
                    if data:
                        chunk = struct.pack("!BL", 0, len(data)) + data
                        yield chunk
                    else:
                        break

            # Send exit status
            exit_status = process.wait()
            status_json = json.dumps({"status": exit_status}).encode("utf-8")
            chunk = struct.pack("!BL", 1, len(status_json)) + status_json
            yield chunk

        except Exception:
            # Send error status
            error_json = json.dumps({"status": 213}).encode("utf-8")
            chunk = struct.pack("!BL", 1, len(error_json)) + error_json
            yield chunk


def modify_csp(csp_value: str) -> str:
    """
    Modify CSP header to support Tidewave embedding:
    - Add 'unsafe-eval' to script-src if not present
    - Remove frame-ancestors from CSP if present

    Args:
        csp_value: Original CSP header value

    Returns:
        Modified CSP header value
    """
    directives = {}
    parts = [part.strip() for part in csp_value.split(";") if part.strip()]

    for part in parts:
        if " " in part:
            directive, sources = part.split(" ", 1)
            directives[directive.lower()] = sources.strip()
        else:
            # Directive with no sources (like 'upgrade-insecure-requests')
            directives[part.lower()] = ""

    # Modify script-src to include unsafe-eval.
    script_src = directives.get("script-src", "")
    if script_src:
        script_sources = script_src.split()
        if "'unsafe-eval'" not in script_sources:
            directives["script-src"] = f"{' '.join(script_sources)} 'unsafe-eval'"
    elif not script_src:
        # No script-src directive, add one with unsafe-eval.
        directives["script-src"] = "'unsafe-eval'"

    # Rebuild CSP header
    csp_parts = []
    for directive, sources in directives.items():
        if directive != "frame-ancestors":
            if sources:
                csp_parts.append(f"{directive} {sources}")
            else:
                csp_parts.append(directive)

    return "; ".join(csp_parts)<|MERGE_RESOLUTION|>--- conflicted
+++ resolved
@@ -92,19 +92,7 @@
             else:
                 return self._send_error_response(start_response, HTTPStatus.METHOD_NOT_ALLOWED)
 
-<<<<<<< HEAD
-        # Call the downstream app and modify headers
-        def capture_start_response(status, headers, exc_info=None):
-            # Remove X-Frame-Options headers to allow embedding the app in Tidewave
-            filtered_headers = [
-                (name, value) for name, value in headers if name.lower() not in ("x-frame-options")
-            ]
-            return start_response(status, filtered_headers, exc_info)
-
-        return self.app(environ, capture_start_response)
-=======
         return self.app(environ, start_response)
->>>>>>> e6c3b100
 
     def _handle_home_route(self, start_response: Callable) -> Iterator[bytes]:
         client_config = self._get_config_data()
